--- conflicted
+++ resolved
@@ -10,10 +10,7 @@
   Box,
   Button,
 } from "@mui/material";
-<<<<<<< HEAD
-=======
 import { useAuth } from '../context/AuthContext';
->>>>>>> 26ce9aea
 
 function Header({ onLogout }) {
   const [projects, setProjects] = useState([]);
@@ -22,12 +19,6 @@
   const navigate = useNavigate();
   const { token } = useAuth();
 
-<<<<<<< HEAD
-  // Effect 1: Fetch projects once on component mount
-  useEffect(() => {
-    fetch("http://localhost:8000/api/projects")
-      .then((res) => res.json())
-=======
   // This function is now ONLY called when the user interacts with the dropdown.
   const fetchProjects = () => {
     if (!token) return;
@@ -40,7 +31,6 @@
         if (!res.ok) throw new Error("Failed to fetch projects");
         return res.json();
       })
->>>>>>> 26ce9aea
       .then((data) => {
         setProjects(data);
         // After fetching, ensure the selected value is still valid
@@ -48,46 +38,6 @@
             navigate('/');
         }
       })
-<<<<<<< HEAD
-      .catch((err) => console.error("Failed to fetch projects:", err));
-  }, []);
-
-  // Effect 2: 同步 URL 参数和选择状态
-  useEffect(() => {
-    if (projectName && projects.length > 0) {
-      // 检查 URL 中的项目名是否在项目列表中存在
-      const projectExists = projects.some((p) => p.name === projectName);
-      if (projectExists) {
-        setSelectedValue(projectName);
-      } else {
-        setSelectedValue("");
-      }
-    } else if (!projectName) {
-      // 如果不在项目页面，重置选择
-      setSelectedValue("");
-    }
-  }, [projectName, projects]);
-
-  const handleProjectChange = (event) => {
-    const newProjectName = event.target.value;
-    setSelectedValue(newProjectName); // 立即更新本地状态
-
-    if (newProjectName) {
-      navigate(`/project/${newProjectName}`);
-    } else {
-      navigate("/");
-    }
-  };
-
-  const handleOpen = () => {
-    // Fetch projects every time the dropdown is opened
-    fetch("http://localhost:8000/api/projects")
-      .then((res) => res.json())
-      .then((data) => {
-        setProjects(data);
-      })
-      .catch((err) => console.error("Failed to fetch projects:", err));
-=======
       .catch((err) => console.error(err));
   };
 
@@ -105,7 +55,6 @@
     const newProjectName = event.target.value;
     setSelectedValue(newProjectName);
     navigate(newProjectName ? `/project/${newProjectName}` : "/");
->>>>>>> 26ce9aea
   };
 
   return (
@@ -122,19 +71,10 @@
           <Select
             value={selectedValue}
             onChange={handleProjectChange}
-<<<<<<< HEAD
-            onOpen={handleOpen} // <-- This is the fix
-            displayEmpty
-            renderValue={(selected) => {
-              if (!selected) {
-                return <em>Select a Project</em>;
-              }
-=======
             onOpen={fetchProjects} // <-- This is now the ONLY place projects are fetched from.
             displayEmpty
             renderValue={(selected) => {
               if (!selected) return <em>Select a Project</em>;
->>>>>>> 26ce9aea
               return selected;
             }}
             inputProps={{ "aria-label": "Without label" }}
@@ -159,12 +99,9 @@
         <Button color="inherit" onClick={() => navigate("/")}>
           New Project
         </Button>
-<<<<<<< HEAD
-=======
         <Button color="inherit" onClick={onLogout}>
           Logout
         </Button>
->>>>>>> 26ce9aea
       </Toolbar>
     </AppBar>
   );
